{
  "uuid": "HyprWM@topazrn",
  "name": "HyprWM",
  "description": "Tile windows on a grid",
<<<<<<< HEAD
  "shell-version": ["45", "46"],
  "url": "https://github.com/topazrn/HyprWM",
  "settings-schema": "org.gnome.shell.extensions.hyprwm",
  "version": 60
=======
  "shell-version": ["47"],
  "url": "https://github.com/gTile",
  "settings-schema": "org.gnome.shell.extensions.gtile",
  "version": 61
>>>>>>> 27e7d8ac
}<|MERGE_RESOLUTION|>--- conflicted
+++ resolved
@@ -2,15 +2,8 @@
   "uuid": "HyprWM@topazrn",
   "name": "HyprWM",
   "description": "Tile windows on a grid",
-<<<<<<< HEAD
-  "shell-version": ["45", "46"],
+  "shell-version": ["47"],
   "url": "https://github.com/topazrn/HyprWM",
   "settings-schema": "org.gnome.shell.extensions.hyprwm",
-  "version": 60
-=======
-  "shell-version": ["47"],
-  "url": "https://github.com/gTile",
-  "settings-schema": "org.gnome.shell.extensions.gtile",
   "version": 61
->>>>>>> 27e7d8ac
 }