CHANGE LOG
----------

### 61
- Support for Gnome 47 (extension is compatible without further code changes)
- Revert "auto-snap-window" feature due to breaking changes in user experience in conjunction with other gTile features
  - This feature remains removed from the extension until a clean solution is found & implemented

### 60
- New setting "auto-snap-window"
<<<<<<< HEAD
  - When enabled, HyprWM automatically offers the focused window to be aligned to the current grid in a "snap-to-grid" fashion.
=======
  - When enabled, gTile UI automatically pre-selects a fitting size for the active window for the current grid.
>>>>>>> 27e7d8ac
- Maintenance: Fixed typo in settings (#377), add functional tests, and upgrade dependencies

### 59
- Add support for Gnome 46 (extension is compatible without further code changes)

### 58
- Overhauled HyprWM overlay placement logic
  - Restored old placement behavior.
  - The HyprWM overlay is now placed in the center of the currently focused window by default.
  - The HyprWM overlay is now hidden/closed when the Gnome workspace overview (<kbd>Super</kbd>-key) is activated.
  - A new setting allows to toggle between new and old placement modes, i.e., "at cursor" or "within the focused window".

### 57
Breaking change:

- Permanently removed/renamed `dconf` setting keys `resize-left`, `resize-up`, `resize-right`, `resize-down`.
- Users that assigned custom shortcuts for interactively resizing windows must re-assign these shortcuts in the preference dialog.

New and changed functionality:

- Allow interactive window resizing in all directions via keybindings (#369, see breaking changes!).
- The keybinding dialog now also works on X11 (#363)
- Minimized windows are now properly ignored when using the autotile feature.
- Builds no longer requires the `compilerOptions.skipLibCheck` build option.

### 56
- Fix #361: gnome-shell process froze due to an allocation size overflow when changing the grid size list in the extension preferences.

### 55
- Satisfy non-functional requirements to be publishable on extensions.gnome.org.

### 54
- Add preferences dialog

### 53

- Complete rewrite. Check [PR #341](https://github.com/HyprWM/HyprWM/pull/341) for more information and breaking changes.
- Support for Gnome 45

### 52

Mantenance release, bumped up gnome-shell version
Fix #305 - null metawindow for autotile global shortcut

### 51

Maintenance release, bumped up gnome-shell version
Minor fixes to stylesheet

### V49

Breaking change:

- Tile coordinates now starts with 1 instead of 0. If you defined custom accelerators, you need to increase all coordinates by 1.
- Tiling will not work on coordinates cotnaining 0.

New and changed functionality:

- Tile coordinates can be specified from right (down) edge by using negative nubmer, i.e. -3:-1 -4:-2
- Tile coordinates can be specified as float in range 0.0 .. 1.0, prefixed by "~", i.e. ~0.1:~0.2 ~0.5:~0.6
- All styles of tile coordinates can be mixed and matched, i.e. 2:-3 ~0.5:-1
- Fixed rounding error for shortcuts window placement

### V48

New and changed functionality:

- More intuitive behavior on manual window move/resize around screen edges
- Autoclose GUI after keyboard shortcut (disabled by default)
- Keyboard shortcut target monitor with mouse (disabled by default)

Changes enforced by gnome-shell:

- Remove deprecated Lang

### V47

New and changed functionality:
- Theme support. Light, dark, classic and default themes.

Bug fixes:
- Fix - wrong argument list for Box.packing, in prefs

Changes enforced by gnome-shell policies and upgrades:
- Get rid of globals in hotkeys
- Partially move out of Lang

### V28

-   Increase max margins to 240 - fix #40
-   Added 10 keyboard accelerators for AutoTiling - fix #32
-   Allow to hide icon - fix #37
-   Fix floating background window jumps
-   Fix reference to invalid objects that happens in mouse resize
-   Gnome-shell version support to 28

### V26

-   Event connection leak on focus-window
-   Autodetect panels on screen, removed settings TopPanel and Bottom Panel
-   Support screen rotation for keyboard shortcuts
-   Sort preset keys in preferences

### V25

-   Add full keyboard control, window position presets, full settings control through preferences dialog. Fixed couple bugs here and there.

### V21

-   Fix an issue on tracking focused window


### V20

-   Add compatibility with Gnome-Shell 10

### V17

-   Fix some UI Issues

### V16

-   UI changes

### V15

-   Compatibility Gnome Shell 3.6.1

### V14

-   Compatibility Gnome Shell 3.4.1 + small bug correction

### V13

-   Add Key binding settings + Compatibility 3.4.1

### V12

-   Correct small bug on auto tile where monitor height was considered without gnome-panel on primaryMonitor

### V11

-   AutoTile function : 2 new auto tile features + Replace Animation and auto close text by icons

### V10

-   Now HyprWM follows your focus window !! Thanks to Claus Beerta he implements it in a branch.
-   I change the implementation so that it works with  multi-screen and I also added animations.

### V9

-   Not validated

-   However he added the keybinding in settings (into the file extension.js) but it s still buggy I think
-   So I let it for those who wants to try it.

### V8

-   Correct bug where Desktop can be tile
-   3x2 button added by default

### V7

-   Add Auto-close once resize
-   Add Smooth animation when toggle extension
-   New icon
    (/!\ auto-close may cause some bugs so let me know if you had any thanks).<|MERGE_RESOLUTION|>--- conflicted
+++ resolved
@@ -8,11 +8,7 @@
 
 ### 60
 - New setting "auto-snap-window"
-<<<<<<< HEAD
-  - When enabled, HyprWM automatically offers the focused window to be aligned to the current grid in a "snap-to-grid" fashion.
-=======
-  - When enabled, gTile UI automatically pre-selects a fitting size for the active window for the current grid.
->>>>>>> 27e7d8ac
+  - When enabled, HyprWM UI automatically pre-selects a fitting size for the active window for the current grid.
 - Maintenance: Fixed typo in settings (#377), add functional tests, and upgrade dependencies
 
 ### 59
