* {
    z-index: 99;
}

<<<<<<< HEAD

/**
 * Default style start
 * Main container
 */

.gtile-default {
    width: 320px;
    border-radius: 10px;
    background-color: rgba(40, 40, 40, 1);
    box-shadow: 0 0 5px rgba(31, 31, 31, 0.2);
}


/**
 * Title bar
 */

.gtile-default__title-container {
    padding: 15px 15px 15px 15px;
}

.gtile-default__title {
    font-size: 12px;
    color: rgba(238, 238, 236, 1);
    padding: 5px;
    text-align: left;
}

.gtile-default__close-container {
    background-color: rgba(0, 120, 255, 0);
}

.gtile-default__close {
    width: 24px;
    height: 24px;
    background-image: url("images/close_button.png");
}

.gtile-default__close:hover {
    width: 24px;
    height: 24px;
    background-image: url("images/close_button_hover.png");
}


/**
 * Tile container
 */

.gtile-default__tile-container {
    padding: 10px;
    background-color: rgba(238, 238, 236, 0.1);
}

.gtile-default__tile-table {
    spacing-rows: 2px;
    spacing-columns: 2px;
}

.gtile-default__tile-table-item {
    background-color: rgba(238, 238, 236, 0.3);
    margin: 5px;
    border-radius: 2px;
}

.gtile-default__tile-table-item:activate {
    background-color: rgba(240, 240, 240, 0.5);
}


/**
 * Preset container
 */

.gtile-default__preset-container {
    background-color: rgba(238, 238, 236, 0.05);
    padding: 10px;
}

.gtile-default__preset {
    spacing-rows: 0px;
    spacing-columns: 2px;
}

.gtile-default__preset-button {
    border: 1px solid rgba(31, 31, 31, 1);
    color: rgba(238, 238, 236, 1);
    background-color: rgba(238, 238, 236, 0.1);
    border-radius: 20px;
    padding: 0;
    margin: 5px;
    font-size: 12px;
    line-height: 12px;
}

.gtile-default__preset-button:hover,
.gtile-default__preset-button:activate {
    border: 1px solid rgba(27, 106, 203, 1);
    background-color: rgba(238, 238, 236, 0.3);
}


/**
 * Actions container
 */

.gtile-default__action-button--animation {
    background-image: url("images/animation-icon.png");
    background-size: 24px 24px;
    height: 24px;
    width: 24px;
}

.gtile-default__action-button--auto-close {
    background-image: url("images/auto-close-icon.png");
    background-size: 24px 24px;
    height: 24px;
    width: 24px;
}

.gtile-default__action-button--main-and-list {
    background-image: url("images/autoTile_0.png");
    background-size: 24px 24px;
    height: 24px;
    width: 24px;
}

.gtile-default__action-button--two-list {
    background-image: url("images/autoTile_1.png");
    background-size: 24px 24px;
    height: 24px;
    width: 24px;
}

.gtile-default__action-button--scale {
    background-image: url("images/scale-icon.png");
    background-size: 24px 24px;
    height: 24px;
    width: 24px;
}

.gtile-default__action {
    spacing-rows: 0px;
    spacing-columns: 2px;
    margin: 15px 20px 10px 50px;
}

.gtile-default__action-button {
    margin-right: 30px;
    height: 26px;
}

.gtile-default__action-button:hover,
.gtile-default__action-button:activate {
    border: 2px solid rgba(27, 106, 203, 1);
    background-color: rgba(27, 106, 203, 1);
    border-radius: 50px;
}


/**
 * Grid preview
 */

.gtile-default__preview {
    background-color: rgba(238, 238, 236, 0.6);
    border: 2px solid rgba(238, 238, 236, 0.7);
    border-radius: 10px;
    box-shadow: 0 0 3px rgba(40, 40, 40, 0.2);
    z-index: 90;
}

.gtile-default__preview:hover {
    background-color: rgba(170, 170, 151, 0);
=======
.grid-title{
    font-size: 12px;
    color: #ffffff;
    padding: .5em;
    text-align: center;
}

.grid-panel{
    background-color: #2c2c2c;
    -webkit-filter: blur(2px);
    width:320px;
    border-radius: 10px;
    padding: 12px;
    padding-top: 6px;
    box-shadow: 0 4px 8px 0 rgba(0, 0, 0, 0.2), 0 6px 20px 0 rgba(0, 0, 0, 0.397);
    border-color: #1b1b1b;
    border-width: 1px;
}

.table{
    spacing-rows: 2px;
    spacing-columns: 2px;
    padding: 4px;
}

.table-element{
    background-color: #4b4b4b;
    margin: 2px;
    border-radius: 2px;
}

.table-element:activate
{
    background-color: #646464;
    
>>>>>>> 492cc866
}


/**
 * Panel icon
 */

.gtile-default__icon {
    width: 24px;
    height: 24px;
    background-image: url("images/light_launcher.svg");
    background-size: 16px 16px;

<<<<<<< HEAD
.gtile-default__icon:hover {
    background-image: url("images/launcher_16_hover.png");
}

.gtile-default__icon:activate {
    background-image: url("images/launcher_16_activated.png");
}


/**
 * Classic style start
 * Main container
 */

.gtile-classic {
    background-color: rgba(10, 10, 10, 0.7);
    -webkit-filter: blur(2px);
    width: 320px;
    border-radius: 10px;
}


/**
  * Title bar
  */

.gtile-classic__title-container {
    padding: 3px;
}

.gtile-classic__title {
    font-size: 12px;
    font-weight: bold;
    color: #ffffff;
    padding: .5em;
    text-align: center;
}

.gtile-classic__close-container {
    background-color: rgba(0, 120, 255, 0);
}

.gtile-classic__close {
    width: 24px;
    height: 24px;
    background-image: url("images/close_button.png");
}

.gtile-classic__close:hover {
    width: 24px;
    height: 24px;
    background-image: url("images/close_button_hover.png");
=======
}

.close-button-container
{
    background-color: rgba(0,120,255,0);
}

.close-button
{
    background-size: 22px 22px;
    height: 20px;
    width: 20px;
    background-image: url("images/light_window-close.svg");
    padding: 2px;
    padding-left: 5px;
    padding-left: 5px;
    border-radius: 50px;
    border-width: 1px;
}

.close-button:hover
{
    background-color: #646464;
    border-color: #202020;
>>>>>>> 492cc866
}


/**
  * Tile container
  */

.gtile-classic__tile-container {}

.gtile-classic__tile-table {
    spacing-rows: 2px;
    spacing-columns: 2px;
}

.gtile-classic__tile-table-item {
    background-color: rgba(240, 240, 240, 0.4);
    margin: 1px;
}

.gtile-classic__tile-table-item:activate {
    background-color: rgba(240, 240, 240, 0.8);
}


/**
  * Preset container
  */

.gtile-classic__preset-container {
    background-color: rgba(238, 238, 236, 0.05);
    padding: 10px;
}

<<<<<<< HEAD
.gtile-classic__preset {
    spacing-rows: 0px;
    spacing-columns: 2px;
}

.gtile-classic__preset-container {
    padding: 10px 0px 0px 0px;
}

.gtile-classic__preset-button {
    background-color: rgba(0, 120, 255, 0.4);
    color: rgba(255, 255, 255, 0.4);
    border-radius: 0px;
    border: 1px rgba(0, 200, 255, 0.4);
}

.gtile-classic__preset-button:hover,
.gtile-classic__preset-button:activate {
    background-color: rgba(0, 120, 255, 0.7);
    color: rgba(255, 255, 255, 1);
    border: 1px rgba(0, 200, 255, 0.7);
}


/**
  * Actions container
  */

.gtile-classic__action-button--animation {
    background-image: url("images/animation-icon.png");
    background-size: 36px 36px;
    height: 36px;
    width: 36px;
}

.gtile-classic__action-button--auto-close {
    background-image: url("images/auto-close-icon.png");
    background-size: 36px 36px;
    height: 36px;
    width: 36px;
}

.gtile-classic__action-button--main-and-list {
    background-image: url("images/autoTile_0.png");
    background-size: 36px 36px;
    height: 36px;
    width: 36px;
}

.gtile-classic__action-button--two-list {
    background-image: url("images/autoTile_1.png");
    background-size: 36px 36px;
    height: 36px;
    width: 36px;
}

.gtile-classic__action-button--scale {
    background-image: url("images/scale-icon.png");
    background-size: 36px 36px;
    height: 36px;
    width: 36px;
}

.gtile-classic__action {
    spacing-rows: 0px;
    spacing-columns: 2px;
}

.gtile-classic__action-container {
    padding: 2px 0px 10px 0px;
}

.gtile-classic__action-button {
    background-color: rgba(0, 120, 255, 0.4);
    color: rgba(255, 255, 255, 0.4);
    border-radius: 0px;
    border: 1px rgba(0, 200, 255, 0.4);
=======
.settings-button
{
    background-color: #4b4b4b;
    border-radius: 8px;
    margin: 4px;
    padding: 4px;
}
.settings-button:hover 
{
    background-color: #646464;
}
.settings-button:activate
{
    background-color: #686868;
}
.settings-button:activate:hover
{
    background-color: #707070;
}

.animation-icon,    
.auto-close-icon,
.action-main-list,    
.action-two-list
{
    background-size: 32px 32px;
    height:34px;
    width:34px;
}
.animation-icon
{
    background-image: url(images/light_animation.svg);
}
.auto-close-icon
{
    background-image: url(images/light_auto-close.svg);
}
.action-main-list
{
    background-image: url(images/light_auto-tile-0.svg);
}
.action-two-list
{
    background-image: url(images/light_auto-tile-1.svg);
}

.action-scale
{
    background-image: url(images/scale-icon.png);
        background-size: 36px 36px;
        height:36px;
    width:36px;
}

.grid-preview
{
        background-color: rgba(241,122,73,0.0);
        border: rgba(217,108,59,0.0);
>>>>>>> 492cc866
}

.gtile-classic__action-button:hover,
.gtile-classic__action-button:activate {
    background-color: rgba(0, 120, 255, 0.7);
    color: rgba(255, 255, 255, 1);
    border: 1px rgba(0, 200, 255, 0.7);
}


<<<<<<< HEAD
/**
  * Grid preview
  */

.gtile-classic__preview {
    background-color: rgba(241, 122, 73, 0.0);
    border: rgba(217, 108, 59, 0.0);
}

.gtile-classic__preview:hover {
    background-color: rgba(241, 122, 73, 0.4);
    border: 1px solid rgba(217, 108, 59, 0.8);
}


/**
  * Panel icon
  */

.gtile-classic__icon {
    width: 24px;
    height: 24px;
    background-image: url("images/launcher_16.png");
    background-size: 16px 16px;
}

.gtile-classic__icon:hover {
    background-image: url("images/launcher_16_hover.png");
=======
    padding:10px 0px 0px 0px;
}

.bottom-box
{
    spacing-rows: 0px;
    spacing-columns: 2px;
}

.very-bottom-box-container
{
    padding:2px 0px 10px 0px;
}

.very-bottom-box
{
    spacing-rows: 0px;
    spacing-columns: 2px;
>>>>>>> 492cc866
}

.gtile-classic__icon:activate {
    background-image: url("images/launcher_16_activated.png");
}<|MERGE_RESOLUTION|>--- conflicted
+++ resolved
@@ -2,7 +2,6 @@
     z-index: 99;
 }
 
-<<<<<<< HEAD
 
 /**
  * Default style start
@@ -33,19 +32,19 @@
 }
 
 .gtile-default__close-container {
-    background-color: rgba(0, 120, 255, 0);
+    margin-right: 3px;
 }
 
 .gtile-default__close {
-    width: 24px;
-    height: 24px;
-    background-image: url("images/close_button.png");
+    width: 22px;
+    height: 22px;
+    background-image: url("images/icons/light/32/close.png");
+    background-size: 16px 16px;
+    border-radius: 22px;
 }
 
 .gtile-default__close:hover {
-    width: 24px;
-    height: 24px;
-    background-image: url("images/close_button_hover.png");
+    background-color: rgba(238, 238, 236, 0.1);
 }
 
 
@@ -101,7 +100,6 @@
 
 .gtile-default__preset-button:hover,
 .gtile-default__preset-button:activate {
-    border: 1px solid rgba(27, 106, 203, 1);
     background-color: rgba(238, 238, 236, 0.3);
 }
 
@@ -111,49 +109,50 @@
  */
 
 .gtile-default__action-button--animation {
-    background-image: url("images/animation-icon.png");
+    background-image: url("images/icons/light/32/animation.png");
     background-size: 24px 24px;
-    height: 24px;
-    width: 24px;
+    height: 32px;
+    width: 32px;
 }
 
 .gtile-default__action-button--auto-close {
-    background-image: url("images/auto-close-icon.png");
+    background-image: url("images/icons/light/32/auto-close.png");
     background-size: 24px 24px;
-    height: 24px;
-    width: 24px;
+    height: 32px;
+    width: 32px;
 }
 
 .gtile-default__action-button--main-and-list {
-    background-image: url("images/autoTile_0.png");
+    background-image: url("images/icons/light/32/auto-tile-0.png");
     background-size: 24px 24px;
-    height: 24px;
-    width: 24px;
+    height: 32px;
+    width: 32px;
 }
 
 .gtile-default__action-button--two-list {
-    background-image: url("images/autoTile_1.png");
+    background-image: url("images/icons/light/32/auto-tile-1.png");
     background-size: 24px 24px;
-    height: 24px;
-    width: 24px;
+    height: 32px;
+    width: 32px;
 }
 
 .gtile-default__action-button--scale {
-    background-image: url("images/scale-icon.png");
+    background-image: url("images/icons/light/32/scale.png");
     background-size: 24px 24px;
-    height: 24px;
-    width: 24px;
+    height: 32px;
+    width: 32px;
 }
 
 .gtile-default__action {
     spacing-rows: 0px;
     spacing-columns: 2px;
-    margin: 15px 20px 10px 50px;
+    margin: 15px 0px 15px 32px;
 }
 
 .gtile-default__action-button {
-    margin-right: 30px;
-    height: 26px;
+    margin-right: 32px;
+    height: 33px;
+    border: 2px solid rgba(238,237,236,0);
 }
 
 .gtile-default__action-button:hover,
@@ -163,30 +162,253 @@
     border-radius: 50px;
 }
 
+.gtile-default__action-button:hover{
+    border: 2px solid rgba(238,237,236,0.1);
+}
 
 /**
  * Grid preview
  */
 
 .gtile-default__preview {
-    background-color: rgba(238, 238, 236, 0.6);
-    border: 2px solid rgba(238, 238, 236, 0.7);
+    background-color: rgba(238, 238, 236, 0);
+    border: 2px solid rgba(238, 238, 236, 0);
     border-radius: 10px;
+    box-shadow: 0 0 3px rgba(40, 40, 40, 0);
+    z-index: 90;
+}
+
+.gtile-default__preview:activate {
+    background-color: rgba(238, 238, 236, 0.1);
+    border: 2px solid rgba(238, 238, 236, 0.4);
     box-shadow: 0 0 3px rgba(40, 40, 40, 0.2);
-    z-index: 90;
-}
-
-.gtile-default__preview:hover {
-    background-color: rgba(170, 170, 151, 0);
-=======
-.grid-title{
+}
+
+
+/**
+ * Panel icon
+ */
+
+.gtile-default__icon {
+    width: 24px;
+    height: 24px;
+    background-image: url("images/launcher/light/16/default.png");
+    background-size: 16px 16px;
+}
+.gtile-default__icon:hover {
+    background-image: url("images/launcher/light/16/hover.png");
+}
+
+.gtile-default__icon:activate {
+    background-image: url("images/launcher/light/16/active.png");
+}
+
+
+/**
+ * Classic style start
+ * Main container
+ */
+
+.gtile-classic {
+    background-color: rgba(10, 10, 10, 0.7);
+    -webkit-filter: blur(2px);
+    width: 320px;
+    border-radius: 10px;
+}
+
+
+/**
+  * Title bar
+  */
+
+.gtile-classic__title-container {
+    padding: 3px;
+}
+
+.gtile-classic__title {
     font-size: 12px;
+    font-weight: bold;
     color: #ffffff;
     padding: .5em;
     text-align: center;
 }
 
-.grid-panel{
+.gtile-classic__close-container {
+    background-color: rgba(0, 120, 255, 0);
+}
+
+.gtile-classic__close {
+    width: 22px;
+    height: 22px;
+    background-image: url("images/icons/light/32/close.png");
+    background-size: 16px 16px;
+    border-radius: 22px;
+}
+
+.gtile-classic__close:hover {
+    background-color: rgba(238, 238, 236, 0.1);
+}
+
+
+/**
+  * Tile container
+  */
+
+.gtile-classic__tile-container {}
+
+.gtile-classic__tile-table {
+    spacing-rows: 2px;
+    spacing-columns: 2px;
+}
+
+.gtile-classic__tile-table-item {
+    background-color: rgba(240, 240, 240, 0.4);
+    margin: 1px;
+}
+
+.gtile-classic__tile-table-item:activate {
+    background-color: rgba(240, 240, 240, 0.8);
+}
+
+
+/**
+  * Preset container
+  */
+
+.gtile-classic__preset-container {
+    background-color: rgba(238, 238, 236, 0.05);
+    padding: 10px;
+}
+
+.gtile-classic__preset {
+    spacing-rows: 0px;
+    spacing-columns: 2px;
+}
+
+.gtile-classic__preset-container {
+    padding: 10px 0px 0px 0px;
+}
+
+.gtile-classic__preset-button {
+    background-color: rgba(0, 120, 255, 0.4);
+    color: rgba(255, 255, 255, 0.4);
+    border-radius: 0px;
+    border: 1px rgba(0, 200, 255, 0.4);
+}
+
+.gtile-classic__preset-button:hover,
+.gtile-classic__preset-button:activate {
+    background-color: rgba(0, 120, 255, 0.7);
+    color: rgba(255, 255, 255, 1);
+    border: 1px rgba(0, 200, 255, 0.7);
+}
+
+
+/**
+  * Actions container
+  */
+
+.gtile-classic__action-button--animation {
+    background-image: url("images/icons/light/32/animation.png");
+    background-size: 36px 36px;
+    height: 36px;
+    width: 36px;
+}
+
+.gtile-classic__action-button--auto-close {
+    background-image: url("images/icons/light/32/auto-close.png");
+    background-size: 36px 36px;
+    height: 36px;
+    width: 36px;
+}
+
+.gtile-classic__action-button--main-and-list {
+    background-image: url("images/icons/light/32/auto-tile-0.png");
+    background-size: 36px 36px;
+    height: 36px;
+    width: 36px;
+}
+
+.gtile-classic__action-button--two-list {
+    background-image: url("images/icons/light/32/auto-tile-1.png");
+    background-size: 36px 36px;
+    height: 36px;
+    width: 36px;
+}
+
+.gtile-classic__action-button--scale {
+    background-image: url("images/icons/light/32/scale.png");
+    background-size: 36px 36px;
+    height: 36px;
+    width: 36px;
+}
+
+.gtile-classic__action {
+    spacing-rows: 0px;
+    spacing-columns: 2px;
+}
+
+.gtile-classic__action-container {
+    padding: 2px 0px 10px 0px;
+}
+
+.gtile-classic__action-button {
+    background-color: rgba(0, 120, 255, 0.4);
+    color: rgba(255, 255, 255, 0.4);
+    border-radius: 0px;
+    border: 1px rgba(0, 200, 255, 0.4);
+}
+
+.gtile-classic__action-button:hover,
+.gtile-classic__action-button:activate {
+    background-color: rgba(0, 120, 255, 0.7);
+    color: rgba(255, 255, 255, 1);
+    border: 1px rgba(0, 200, 255, 0.7);
+}
+
+
+/**
+  * Grid preview
+  */
+
+.gtile-classic__preview {
+    background-color: rgba(241, 122, 73, 0.0);
+    border: rgba(217, 108, 59, 0.0);
+}
+
+.gtile-classic__preview:active {
+    background-color: rgba(241, 122, 73, 0.4);
+    border: 1px solid rgba(217, 108, 59, 0.8);
+}
+
+
+/**
+  * Panel icon
+  */
+
+.gtile-classic__icon {
+    width: 24px;
+    height: 24px;
+    background-image: url("images/launcher/light/16/default.png");
+    background-size: 16px 16px;
+}
+
+.gtile-classic__icon:hover {
+    background-image: url("images/launcher/light/16/hover.png");
+}
+
+.gtile-classic__icon:activate {
+    background-image: url("images/launcher/light/16/active.png");
+}
+
+
+
+/**
+ * Minimal dark style start
+ * Main container
+ */
+
+.gtile-minimal-dark {
     background-color: #2c2c2c;
     -webkit-filter: blur(2px);
     width:320px;
@@ -198,103 +420,31 @@
     border-width: 1px;
 }
 
-.table{
-    spacing-rows: 2px;
-    spacing-columns: 2px;
-    padding: 4px;
-}
-
-.table-element{
-    background-color: #4b4b4b;
-    margin: 2px;
-    border-radius: 2px;
-}
-
-.table-element:activate
-{
-    background-color: #646464;
-    
->>>>>>> 492cc866
-}
-
-
-/**
- * Panel icon
- */
-
-.gtile-default__icon {
-    width: 24px;
-    height: 24px;
-    background-image: url("images/light_launcher.svg");
-    background-size: 16px 16px;
-
-<<<<<<< HEAD
-.gtile-default__icon:hover {
-    background-image: url("images/launcher_16_hover.png");
-}
-
-.gtile-default__icon:activate {
-    background-image: url("images/launcher_16_activated.png");
-}
-
-
-/**
- * Classic style start
- * Main container
- */
-
-.gtile-classic {
-    background-color: rgba(10, 10, 10, 0.7);
-    -webkit-filter: blur(2px);
-    width: 320px;
-    border-radius: 10px;
-}
-
-
-/**
-  * Title bar
-  */
-
-.gtile-classic__title-container {
-    padding: 3px;
-}
-
-.gtile-classic__title {
+
+/**
+* Title bar
+*/
+
+.gtile-minimal-dark__title-container {
+  padding: 3px;
+}
+
+.gtile-minimal-dark__title {
     font-size: 12px;
-    font-weight: bold;
     color: #ffffff;
     padding: .5em;
     text-align: center;
 }
 
-.gtile-classic__close-container {
-    background-color: rgba(0, 120, 255, 0);
-}
-
-.gtile-classic__close {
-    width: 24px;
-    height: 24px;
-    background-image: url("images/close_button.png");
-}
-
-.gtile-classic__close:hover {
-    width: 24px;
-    height: 24px;
-    background-image: url("images/close_button_hover.png");
-=======
-}
-
-.close-button-container
-{
+.gtile-minimal-dark__close-container {
     background-color: rgba(0,120,255,0);
 }
 
-.close-button
-{
+.gtile-minimal-dark__close {
     background-size: 22px 22px;
     height: 20px;
     width: 20px;
-    background-image: url("images/light_window-close.svg");
+    background-image: url("images/icons/light/32/close.png");
     padding: 2px;
     padding-left: 5px;
     padding-left: 5px;
@@ -302,243 +452,358 @@
     border-width: 1px;
 }
 
-.close-button:hover
-{
+.gtile-minimal-dark__close:hover {
     background-color: #646464;
     border-color: #202020;
->>>>>>> 492cc866
-}
-
-
-/**
-  * Tile container
-  */
-
-.gtile-classic__tile-container {}
-
-.gtile-classic__tile-table {
+}
+
+
+/**
+* Tile container
+*/
+
+.gtile-minimal-dark__tile-container {}
+
+.gtile-minimal-dark__tile-table {
     spacing-rows: 2px;
     spacing-columns: 2px;
-}
-
-.gtile-classic__tile-table-item {
-    background-color: rgba(240, 240, 240, 0.4);
-    margin: 1px;
-}
-
-.gtile-classic__tile-table-item:activate {
-    background-color: rgba(240, 240, 240, 0.8);
-}
-
-
-/**
-  * Preset container
-  */
-
-.gtile-classic__preset-container {
-    background-color: rgba(238, 238, 236, 0.05);
-    padding: 10px;
-}
-
-<<<<<<< HEAD
-.gtile-classic__preset {
-    spacing-rows: 0px;
-    spacing-columns: 2px;
-}
-
-.gtile-classic__preset-container {
-    padding: 10px 0px 0px 0px;
-}
-
-.gtile-classic__preset-button {
-    background-color: rgba(0, 120, 255, 0.4);
-    color: rgba(255, 255, 255, 0.4);
-    border-radius: 0px;
-    border: 1px rgba(0, 200, 255, 0.4);
-}
-
-.gtile-classic__preset-button:hover,
-.gtile-classic__preset-button:activate {
-    background-color: rgba(0, 120, 255, 0.7);
-    color: rgba(255, 255, 255, 1);
-    border: 1px rgba(0, 200, 255, 0.7);
-}
-
-
-/**
-  * Actions container
-  */
-
-.gtile-classic__action-button--animation {
-    background-image: url("images/animation-icon.png");
-    background-size: 36px 36px;
-    height: 36px;
-    width: 36px;
-}
-
-.gtile-classic__action-button--auto-close {
-    background-image: url("images/auto-close-icon.png");
-    background-size: 36px 36px;
-    height: 36px;
-    width: 36px;
-}
-
-.gtile-classic__action-button--main-and-list {
-    background-image: url("images/autoTile_0.png");
-    background-size: 36px 36px;
-    height: 36px;
-    width: 36px;
-}
-
-.gtile-classic__action-button--two-list {
-    background-image: url("images/autoTile_1.png");
-    background-size: 36px 36px;
-    height: 36px;
-    width: 36px;
-}
-
-.gtile-classic__action-button--scale {
-    background-image: url("images/scale-icon.png");
-    background-size: 36px 36px;
-    height: 36px;
-    width: 36px;
-}
-
-.gtile-classic__action {
-    spacing-rows: 0px;
-    spacing-columns: 2px;
-}
-
-.gtile-classic__action-container {
-    padding: 2px 0px 10px 0px;
-}
-
-.gtile-classic__action-button {
-    background-color: rgba(0, 120, 255, 0.4);
-    color: rgba(255, 255, 255, 0.4);
-    border-radius: 0px;
-    border: 1px rgba(0, 200, 255, 0.4);
-=======
-.settings-button
-{
+    padding: 4px;
+}
+
+.gtile-minimal-dark__tile-table-item {
+    background-color: #4b4b4b;
+    margin: 2px;
+    border-radius: 2px;
+}
+
+.gtile-minimal-dark__tile-table-item:activate {
+    background-color: #646464;
+}
+
+
+/**
+* Preset container
+*/
+
+.gtile-minimal-dark__preset-container {
+}
+
+.gtile-minimal-dark__preset {
+  spacing-rows: 0px;
+  spacing-columns: 2px;
+}
+
+.gtile-minimal-dark__preset-container {
+  padding: 10px 0px 0px 0px;
+}
+
+.gtile-minimal-dark__preset-button {
     background-color: #4b4b4b;
     border-radius: 8px;
     margin: 4px;
     padding: 4px;
 }
-.settings-button:hover 
-{
-    background-color: #646464;
-}
-.settings-button:activate
-{
-    background-color: #686868;
-}
-.settings-button:activate:hover
-{
+
+.gtile-minimal-dark__preset-button:hover,
+.gtile-minimal-dark__preset-button:activate {
     background-color: #707070;
 }
 
-.animation-icon,    
-.auto-close-icon,
-.action-main-list,    
-.action-two-list
-{
+
+/**
+* Actions container
+*/
+.gtile-minimal-dark__action-button--animation,
+.gtile-minimal-dark__action-button--auto-close,
+.gtile-minimal-dark__action-button--main-and-list,
+.gtile-minimal-dark__action-button--two-list{
     background-size: 32px 32px;
     height:34px;
     width:34px;
 }
-.animation-icon
-{
-    background-image: url(images/light_animation.svg);
-}
-.auto-close-icon
-{
-    background-image: url(images/light_auto-close.svg);
-}
-.action-main-list
-{
-    background-image: url(images/light_auto-tile-0.svg);
-}
-.action-two-list
-{
-    background-image: url(images/light_auto-tile-1.svg);
-}
-
-.action-scale
-{
-    background-image: url(images/scale-icon.png);
-        background-size: 36px 36px;
-        height:36px;
+
+.gtile-minimal-dark__action-button--animation {
+    background-image: url("images/icons/light/32/animation.png");
+}
+
+.gtile-minimal-dark__action-button--auto-close {
+    background-image: url("images/icons/light/32/auto-close.png");
+}
+
+.gtile-minimal-dark__action-button--main-and-list {
+    background-image: url("images/icons/light/32/auto-tile-0.png");
+}
+
+.gtile-minimal-dark__action-button--two-list {
+    background-image: url("images/icons/light/32/auto-tile-1.png");
+}
+
+.gtile-minimal-dark__action-button--scale {
+    background-image: url("images/icons/dark/32/scale.png");
+    background-size: 36px 36px;
+    height:36px;
     width:36px;
 }
 
-.grid-preview
-{
-        background-color: rgba(241,122,73,0.0);
-        border: rgba(217,108,59,0.0);
->>>>>>> 492cc866
-}
-
-.gtile-classic__action-button:hover,
-.gtile-classic__action-button:activate {
-    background-color: rgba(0, 120, 255, 0.7);
-    color: rgba(255, 255, 255, 1);
-    border: 1px rgba(0, 200, 255, 0.7);
-}
-
-
-<<<<<<< HEAD
-/**
+.gtile-minimal-dark__action {
+  spacing-rows: 0px;
+  spacing-columns: 2px;
+}
+
+.gtile-minimal-dark__action-container {
+    padding:2px 0px 10px 0px;
+}
+
+.gtile-minimal-dark__action-button {
+    background-color: #4b4b4b;
+    border-radius: 8px;
+    margin: 4px;
+    padding: 4px;
+}
+
+.gtile-minimal-dark__action-button:hover,
+.gtile-minimal-dark__action-button:activate {
+    background-color: #707070;
+}
+
+
+/**
+* Grid preview
+*/
+
+.gtile-minimal-dark__preview {
+    background-color: rgba(241,122,73,0.0);
+    border: rgba(217,108,59,0.0);
+}
+
+.gtile-minimal-dark__preview:activate {
+    background-color: rgba(241,122,73,0.4);
+    border: 1px solid rgba(217,108,59,0.8);
+}
+
+
+/**
+* Panel icon
+*/
+
+.gtile-minimal-dark__icon {
+  width: 24px;
+  height: 24px;
+  background-image: url("images/launcher/light/16/default.png");
+  background-size: 16px 16px;
+}
+
+.gtile-minimal-dark__icon:hover {
+  background-image: url("images/launcher/light/16/hover.png");
+}
+
+.gtile-minimal-dark__icon:activate {
+  background-image: url("images/launcher/light/16/active.png");
+}
+
+
+
+/**
+ * Minimal light style start
+ * Main container
+ */
+
+ .gtile-minimal-light {
+    background-color: #f6f5f4;
+    -webkit-filter: blur(2px);
+    width:320px;
+    border-radius: 10px;
+    padding: 12px;
+    padding-top: 6px;
+    box-shadow: 0 4px 8px 0 rgba(0, 0, 0, 0.2), 0 6px 20px 0 rgba(0, 0, 0, 0.397);
+    border-color: #cdc7c2;
+    border-width: 1px;
+  }
+  
+  
+  /**
+  * Title bar
+  */
+  
+  .gtile-minimal-light__title-container {
+  padding: 3px;
+  }
+  
+  .gtile-minimal-light__title {
+    font-size: 12px;
+    color: #111111;
+    padding: .5em;
+    text-align: center;
+  }
+  
+  .gtile-minimal-light__close-container {
+    background-color: rgba(0,120,255,0);
+  }
+  
+  .gtile-minimal-light__close {
+    background-size: 22px 22px;
+    height: 20px;
+    width: 20px;
+    background-image: url("images/dark_close.png");
+    padding: 2px;
+    padding-left: 5px;
+    padding-left: 5px;
+    border-radius: 50px;
+    border-width: 1px;
+  }
+  
+  .gtile-minimal-light__close:hover {
+    background-color: #cccac7;
+    border-color: #cccac7;
+  }
+  
+  
+  /**
+  * Tile container
+  */
+  
+  .gtile-minimal-light__tile-container {}
+  
+  .gtile-minimal-light__tile-table {
+    spacing-rows: 2px;
+    spacing-columns: 2px;
+    padding: 4px;
+  }
+  
+  .gtile-minimal-light__tile-table-item {
+    background-color: #b1aca9;
+    margin: 2px;
+    border-radius: 2px;
+  }
+  
+  .gtile-minimal-light__tile-table-item:activate {
+    background-color: #928f8c;
+  }
+  
+  
+  /**
+  * Preset container
+  */
+  
+  .gtile-minimal-light__preset-container {
+  }
+  
+  .gtile-minimal-light__preset {
+  spacing-rows: 0px;
+  spacing-columns: 2px;
+  }
+  
+  .gtile-minimal-light__preset-container {
+  padding: 10px 0px 0px 0px;
+  }
+  
+  .gtile-minimal-light__preset-button {
+    color: #111111;
+    background-color: #f7f6f6;
+    border-radius: 8px;
+    border-width: 1px;
+    border-color: #c9c3bd;
+    margin: 4px;
+    padding: 4px;
+  }
+  
+  .gtile-minimal-light__preset-button:hover,
+  .gtile-minimal-light__preset-button:activate {
+    background-color: #e8e6e3;
+  }
+  
+  
+  /**
+  * Actions container
+  */
+  .gtile-minimal-light__action-button--animation,
+  .gtile-minimal-light__action-button--auto-close,
+  .gtile-minimal-light__action-button--main-and-list,
+  .gtile-minimal-light__action-button--two-list{
+    background-size: 32px 32px;
+    height:34px;
+    width:34px;
+  }
+  
+  .gtile-minimal-light__action-button--animation {
+    background-image: url("images/dark_animation.png");
+  }
+  
+  .gtile-minimal-light__action-button--auto-close {
+    background-image: url("images/dark_auto-close.png");
+  }
+  
+  .gtile-minimal-light__action-button--main-and-list {
+    background-image: url("images/dark_auto-tile-0.png");
+  }
+  
+  .gtile-minimal-light__action-button--two-list {
+    background-image: url("images/dark_auto-tile-1.png");
+  }
+  
+  .gtile-minimal-light__action-button--scale {
+    background-image: url("images/icons/dark/32/scale.png");
+    background-size: 36px 36px;
+    height:36px;
+    width:36px;
+  }
+  
+  .gtile-minimal-light__action {
+  spacing-rows: 0px;
+  spacing-columns: 2px;
+  }
+  
+  .gtile-minimal-light__action-container {
+    padding:2px 0px 10px 0px;
+  }
+  
+  .gtile-minimal-light__action-button {
+    color: #111111;
+    background-color: #f7f6f6;
+    border-radius: 8px;
+    border-width: 1px;
+    border-color: #c9c3bd;
+    margin: 4px;
+    padding: 4px;
+  }
+  
+  .gtile-minimal-light__action-button:hover,
+  .gtile-minimal-light__action-button:activate {
+    background-color: #e8e6e3;
+  }
+  
+  
+  /**
   * Grid preview
   */
-
-.gtile-classic__preview {
-    background-color: rgba(241, 122, 73, 0.0);
-    border: rgba(217, 108, 59, 0.0);
-}
-
-.gtile-classic__preview:hover {
-    background-color: rgba(241, 122, 73, 0.4);
-    border: 1px solid rgba(217, 108, 59, 0.8);
-}
-
-
-/**
+  
+  .gtile-minimal-light__preview {
+    background-color: rgba(241,122,73,0.0);
+    border: rgba(217,108,59,0.0);
+  }
+  
+  .gtile-minimal-light__preview:activate {
+    background-color: rgba(241,122,73,0.4);
+    border: 1px solid rgba(217,108,59,0.8);
+  }
+  
+  
+  /**
   * Panel icon
   */
-
-.gtile-classic__icon {
+  
+  .gtile-minimal-light__icon {
     width: 24px;
     height: 24px;
-    background-image: url("images/launcher_16.png");
+    background-image: url("images/launcher/dark/16/default.png");
     background-size: 16px 16px;
-}
-
-.gtile-classic__icon:hover {
-    background-image: url("images/launcher_16_hover.png");
-=======
-    padding:10px 0px 0px 0px;
-}
-
-.bottom-box
-{
-    spacing-rows: 0px;
-    spacing-columns: 2px;
-}
-
-.very-bottom-box-container
-{
-    padding:2px 0px 10px 0px;
-}
-
-.very-bottom-box
-{
-    spacing-rows: 0px;
-    spacing-columns: 2px;
->>>>>>> 492cc866
-}
-
-.gtile-classic__icon:activate {
-    background-image: url("images/launcher_16_activated.png");
-}+  }
+  
+  .gtile-minimal-light__icon:hover {
+  background-image: url("images/launcher/dark/16/hover.png");
+  }
+  
+  .gtile-minimal-light__icon:activate {
+  background-image: url("images/launcher/dark/16/active.png");
+  }
+  