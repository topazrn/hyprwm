// Library imports
const GObject = imports.gi.GObject;
const Gdk = imports.gi.Gdk;
const Gtk = imports.gi.Gtk;
const Gio = imports.gi.Gio;
const Lang = imports.lang;

// Extension imports
const Extension = imports.misc.extensionUtils.getCurrentExtension();
const Settings = Extension.imports.settings;

// Redefining globals from extension.js - do not know how to do it better :-(
const SETTINGS_GRID_SIZES = 'grid-sizes';
const SETTINGS_AUTO_CLOSE = 'auto-close';
const SETTINGS_ANIMATION = 'animation';
const SETTINGS_SHOW_ICON = 'show-icon';
const SETTINGS_GLOBAL_PRESETS = 'global-presets';
const SETTINGS_WINDOW_MARGIN = 'window-margin';
const SETTINGS_PRESET_RESIZE = 'resize';
const SETTINGS_DEBUG = 'debug';
const SETTINGS_INSETS_PRIMARY_LEFT = 'insets-primary-left';
const SETTINGS_INSETS_PRIMARY_RIGHT = 'insets-primary-right';
const SETTINGS_INSETS_PRIMARY_TOP = 'insets-primary-top';
const SETTINGS_INSETS_PRIMARY_BOTTOM = 'insets-primary-bottom';
const SETTINGS_INSETS_SECONDARY_LEFT = 'insets-secondary-left';
const SETTINGS_INSETS_SECONDARY_RIGHT = 'insets-secondary-right';
const SETTINGS_INSETS_SECONDARY_TOP = 'insets-secondary-top';
const SETTINGS_INSETS_SECONDARY_BOTTOM = 'insets-secondary-bottom';
const SETTINGS_HELP_TEXT = 'help-text';

// Globals
const pretty_names = {
    'show-toggle-tiling': 'Display gTile',
    'set-tiling'	    : 'Set tiling',
    'cancel-tiling'     : 'Cancel tiling',
    'change-grid-size'  : 'Change grid size',
	'autotile-main'		: 'Autotile Main',
	'autotile-2'		: 'Autotile 2 cols',
	'autotile-3'		: 'Autotile 3 cols',
	'autotile-4'		: 'Autotile 4 cols',
	'autotile-5'		: 'Autotile 5 cols',
	'autotile-6'		: 'Autotile 6 cols',
	'autotile-7'		: 'Autotile 7 cols',
	'autotile-8'		: 'Autotile 8 cols',
	'autotile-9'		: 'Autotile 9 cols',
	'autotile-10'		: 'Autotile 10 cols',
    'resize-left'       : 'Resize horizontal narrower',
    'resize-right'      : 'Resize horizontal wider',
    'resize-up'         : 'Resize vertical higher',
    'resize-down'       : 'Resize vertical lower',
    'preset-resize-1'   : 'Preset resize 1',
    'preset-resize-2'   : 'Preset resize 2',
    'preset-resize-3'   : 'Preset resize 3',
    'preset-resize-4'   : 'Preset resize 4',
    'preset-resize-5'   : 'Preset resize 5',
    'preset-resize-6'   : 'Preset resize 6',
    'preset-resize-7'   : 'Preset resize 7',
    'preset-resize-8'   : 'Preset resize 8',
    'preset-resize-9'   : 'Preset resize 9',
    'preset-resize-10'  : 'Preset resize 10',
    'preset-resize-11'  : 'Preset resize 11',
    'preset-resize-12'  : 'Preset resize 12',
    'preset-resize-13'  : 'Preset resize 13',
    'preset-resize-14'  : 'Preset resize 14',
    'preset-resize-15'  : 'Preset resize 15',
    'preset-resize-16'  : 'Preset resize 16',
    'preset-resize-17'  : 'Preset resize 17',
    'preset-resize-18'  : 'Preset resize 18',
    'preset-resize-19'  : 'Preset resize 19',
    'preset-resize-20'  : 'Preset resize 20',
    'preset-resize-21'  : 'Preset resize 21',
    'preset-resize-22'  : 'Preset resize 22',
    'preset-resize-23'  : 'Preset resize 23',
    'preset-resize-24'  : 'Preset resize 24',
    'preset-resize-25'  : 'Preset resize 25',
    'preset-resize-26'  : 'Preset resize 26',
    'preset-resize-27'  : 'Preset resize 27',
    'preset-resize-28'  : 'Preset resize 28',
    'preset-resize-29'  : 'Preset resize 29',
    'preset-resize-30'  : 'Preset resize 30'
}

function init() {

}

function accel_tab(notebook) {
    let settings = Settings.get();
    let ks_grid = new Gtk.Grid({ orientation: Gtk.Orientation.VERTICAL,
                                    row_spacing: 6,
                                    column_spacing: 6 });	

    let model = new Gtk.ListStore();

    model.set_column_types([
        GObject.TYPE_STRING,
        GObject.TYPE_STRING,
        GObject.TYPE_INT,
        GObject.TYPE_INT
    ]);

    for (let key in pretty_names) {
        append_hotkey(model, settings, key, pretty_names[key]);
    }

    let treeview = new Gtk.TreeView({
        'expand': true,
        'model': model
    });

    let col;
    let cellrend;

    cellrend = new Gtk.CellRendererText();

    col = new Gtk.TreeViewColumn({
        'title': 'Keybinding',
        'expand': true
    });

    col.pack_start(cellrend, true);
    col.add_attribute(cellrend, 'text', 1);

    treeview.append_column(col);

    cellrend = new Gtk.CellRendererAccel({
        'editable': true,
        'accel-mode': Gtk.CellRendererAccelMode.GTK
    });

    cellrend.connect('accel-edited', function(rend, str_iter, key, mods) {
        let value = Gtk.accelerator_name(key, mods);


        let [success, iter] = model.get_iter_from_string(str_iter);


        if (!success) {
            throw new Error("Something be broken, yo.");
        }

        let name = model.get_value(iter, 0);

        model.set(iter, [ 2, 3 ], [ mods, key ]);

        global.log("Changing value for " + name + ": " + value);

        settings.set_strv(name, [value]);
    });

    col = new Gtk.TreeViewColumn({
        'title': 'Accel'
    });

    col.pack_end(cellrend, false);
    col.add_attribute(cellrend, 'accel-mods', 2);
    col.add_attribute(cellrend, 'accel-key', 3);

    treeview.append_column(col);

    let text = "Keyboard shortcuts. Arrows are used to move window and are not re-assignable.";
    ks_grid.add(new Gtk.Label({ label: text, use_markup: false, halign: Gtk.Align.START,
                                justify: Gtk.Justification.LEFT, wrap: true }));
    ks_grid.add(treeview);

    let ks_window = new Gtk.ScrolledWindow({'vexpand': true});
        ks_window.add(ks_grid);
<<<<<<< HEAD
    let ks_label = new Gtk.Label({ label: "Accelerators", use_markup: false, halign: Gtk.Align.START });
    notebook.append_page(ks_window, ks_label);	  
=======
    let ks_label = new Gtk.Label({ label: "Accelerators", use_markup: false, halign: Gtk.Align.START })	
    notebook.append_page(ks_window, ks_label);
>>>>>>> 4e67efbe
}

function basics_tab(notebook) {
    let settings = Settings.get();

    let bs_grid = new Gtk.Grid({ orientation: Gtk.Orientation.VERTICAL,
                                  row_spacing: 6,
                                  column_spacing: 6 });

    let text = "For changes in this and other tabs to take effect - disable and enable gTile in Gnome Tweak Tool(Tweaks)->Extensions->gTile->Off/On";

    bs_grid.add(new Gtk.Label({ label: text, use_markup: false, halign: Gtk.Align.START,
                                justify: Gtk.Justification.LEFT, wrap: true }));

    add_check("Auto close"          , SETTINGS_AUTO_CLOSE      , bs_grid, settings);
    add_check("Animation"           , SETTINGS_ANIMATION       , bs_grid, settings);
	add_check("Show icon"			, SETTINGS_SHOW_ICON	   , bs_grid, settings);

    add_text ("Grid sizes (like 6x4,8x6,21x11)", SETTINGS_GRID_SIZES      , bs_grid, settings, 30);	
    add_check("Global resize presets (works without gTile activated)", SETTINGS_GLOBAL_PRESETS  , bs_grid, settings);

    add_check("Debug", SETTINGS_DEBUG    , bs_grid, settings);
    text = "To see debug messages, in terminal run journalctl /usr/bin/gnome-shell -f";
    bs_grid.add(new Gtk.Label({ label: text, use_markup: false, halign: Gtk.Align.START,
                                justify: Gtk.Justification.LEFT, wrap: true }));

    let bs_window = new Gtk.ScrolledWindow({'vexpand': true});
    bs_window.add(bs_grid);
    let bs_label = new Gtk.Label({ label: "Basic", use_markup: false, halign: Gtk.Align.START })
    notebook.append_page(bs_window, bs_label);	
}

function presets_tab(notebook) {
    let settings = Settings.get();
    let pr_grid = new Gtk.Grid({ orientation: Gtk.Orientation.VERTICAL,
                                  row_spacing: 6,
                                  column_spacing: 6 });

<<<<<<< HEAD
    let text = "Resize presets (grid size and 2 corners, 2x2 0:1 0:1 is left bottom quarter)";
    pr_grid.add(new Gtk.Label({ label: text, use_markup: false, halign: Gtk.Align.START,
                                justify: Gtk.Justification.LEFT, wrap: true }));
=======
    let text = "Resize presets (grid size and 2 corner tiles, e.g. '2x2 0:1 0:1' is left bottom quarter)";
    pr_grid.add(new Gtk.Label({ label: text, use_markup: false, halign: Gtk.Align.START }));
>>>>>>> 4e67efbe

    for (var ind = 1; ind <= 30; ind++) {
        add_text ("Preset resize " + ind, SETTINGS_PRESET_RESIZE + ind, pr_grid, settings, 20);
    }
    let pr_window = new Gtk.ScrolledWindow({'vexpand': true});
        pr_window.add(pr_grid);	
    let pr_label = new Gtk.Label({ label: "Resize presets", use_markup: false, halign: Gtk.Align.START })
    notebook.append_page(pr_window, pr_label);		
}

function margins_tab(notebook) {
    let settings = Settings.get();
    let mg_grid = new Gtk.Grid({ orientation: Gtk.Orientation.VERTICAL,
                                    row_spacing: 6,
                                    column_spacing: 6 });

    let text = "Window margins and invisible borders around screen.";
    mg_grid.add(new Gtk.Label({ label: text, use_markup: false, halign: Gtk.Align.START,
                                justify: Gtk.Justification.LEFT, wrap: true }));
    add_int  ("Window margin"            , SETTINGS_WINDOW_MARGIN           , mg_grid, settings, 0, 240, 1, 10);
    add_int  ("Insets primary left"      , SETTINGS_INSETS_PRIMARY_LEFT     , mg_grid, settings, 0, 240, 1, 10);
    add_int  ("Insets primary right"     , SETTINGS_INSETS_PRIMARY_RIGHT    , mg_grid, settings, 0, 240, 1, 10);
    add_int  ("Insets primary top"       , SETTINGS_INSETS_PRIMARY_TOP      , mg_grid, settings, 0, 240, 1, 10);
    add_int  ("Insets primary bottom"    , SETTINGS_INSETS_PRIMARY_BOTTOM   , mg_grid, settings, 0, 240, 1, 10);
    add_int  ("Insets secondary left"    , SETTINGS_INSETS_SECONDARY_LEFT   , mg_grid, settings, 0, 240, 1, 10);
    add_int  ("Insets secondary right"   , SETTINGS_INSETS_SECONDARY_RIGHT  , mg_grid, settings, 0, 240, 1, 10);
    add_int  ("Insets secondary top"     , SETTINGS_INSETS_SECONDARY_TOP    , mg_grid, settings, 0, 240, 1, 10);
    add_int  ("Insets secondary bottom"  , SETTINGS_INSETS_SECONDARY_BOTTOM , mg_grid, settings, 0, 240, 1, 10);

    let mg_window = new Gtk.ScrolledWindow({'vexpand': true});
        mg_window.add(mg_grid);	
    let mg_label = new Gtk.Label({ label: "Margins", use_markup: false, halign: Gtk.Align.START })
    notebook.append_page(mg_window, mg_label);	
}

function help_tab(notebook) {
    let settings = Settings.get();
    let buffer = new Gtk.TextBuffer();
    let help_str = settings.get_string(SETTINGS_HELP_TEXT);
    if(help_str === "Unknown") {
            help_str = "No help text, write your own in gSettings";
    }
    buffer.set_text(help_str, help_str.length);

        this.text_view = new Gtk.TextView ({
            buffer: buffer,
            editable: false,
            wrap_mode: Gtk.WrapMode.WORD });	
    let hl_window = new Gtk.ScrolledWindow({'vexpand': true});
        hl_window.add(text_view);	
    let hl_label = new Gtk.Label({ label: "Help", use_markup: false, halign: Gtk.Align.START });
    notebook.append_page(hl_window, hl_label);
}

function buildPrefsWidget() {

    let notebook = new Gtk.Notebook();

    basics_tab(notebook);
    accel_tab(notebook);
    presets_tab(notebook);
    margins_tab(notebook);	
    help_tab(notebook);

        let main_vbox = new Gtk.Box({ orientation: Gtk.Orientation.VERTICAL,
                                        spacing: 10,
                                        border_width: 10});

    main_vbox.pack_start(notebook, true, true, 0);	

    main_vbox.show_all();

    return main_vbox;
}

function add_check(check_label, SETTINGS, grid, settings) {
    let check = new Gtk.CheckButton({ label: check_label, margin_top: 6 });
    settings.bind(SETTINGS, check, 'active', Gio.SettingsBindFlags.DEFAULT);
    grid.add(check);
}

function add_int(int_label, SETTINGS, grid, settings, minv, maxv, incre, page) {
    let item = new IntSelect(int_label);
    item.set_args(minv, maxv, incre, page);
    settings.bind(SETTINGS, item.spin, 'value', Gio.SettingsBindFlags.DEFAULT);
    grid.add(item.actor);
}
function add_text(text_label, SETTINGS, grid, settings, width) {
    let item = new TextEntry(text_label);
    item.set_args(width);
    settings.bind(SETTINGS, item.textentry, 'text', Gio.SettingsBindFlags.DEFAULT);
    grid.add(item.actor);
}

// grabbed from sysmonitor code

const IntSelect = new Lang.Class({
        Name: 'gTile.IntSelect',

    _init: function(name) {
        this.label = new Gtk.Label({label: name + ":"});
        this.spin = new Gtk.SpinButton();
        this.actor = new Gtk.HBox();
        this.actor.add(this.label);
        this.actor.add(this.spin);
        this.spin.set_numeric(true);
    },
    set_args: function(minv, maxv, incre, page){
        this.spin.set_range(minv, maxv);
        this.spin.set_increments(incre, page);
    },
    set_value: function(value){
        this.spin.set_value(value);
    }
});

const TextEntry = new Lang.Class({
        Name: 'gTile.TextEntry',

    _init: function(name) {
        this.label = new Gtk.Label({label: name + ":"});
        this.textentry = new Gtk.Entry();
        this.actor = new Gtk.HBox();
        this.actor.add(this.label);
        this.actor.add(this.textentry);
        this.textentry.set_text("");
    },
    set_args: function(width){
        this.textentry.set_width_chars(width);
    },
    set_value: function(value){
        this.textentry.set_text(value);
    }
});


function append_hotkey(model, settings, name, pretty_name) {
    let [key, mods] = Gtk.accelerator_parse(settings.get_strv(name)[0]);

    let row = model.insert(55);

    model.set(row, [0, 1, 2, 3], [name, pretty_name, mods, key ]);
}
<|MERGE_RESOLUTION|>--- conflicted
+++ resolved
@@ -165,13 +165,8 @@
 
     let ks_window = new Gtk.ScrolledWindow({'vexpand': true});
         ks_window.add(ks_grid);
-<<<<<<< HEAD
     let ks_label = new Gtk.Label({ label: "Accelerators", use_markup: false, halign: Gtk.Align.START });
-    notebook.append_page(ks_window, ks_label);	  
-=======
-    let ks_label = new Gtk.Label({ label: "Accelerators", use_markup: false, halign: Gtk.Align.START })	
     notebook.append_page(ks_window, ks_label);
->>>>>>> 4e67efbe
 }
 
 function basics_tab(notebook) {
@@ -210,14 +205,10 @@
                                   row_spacing: 6,
                                   column_spacing: 6 });
 
-<<<<<<< HEAD
     let text = "Resize presets (grid size and 2 corners, 2x2 0:1 0:1 is left bottom quarter)";
+    let text = "Resize presets (grid size and 2 corner tiles, e.g. '2x2 0:1 0:1' is left bottom quarter)";
     pr_grid.add(new Gtk.Label({ label: text, use_markup: false, halign: Gtk.Align.START,
                                 justify: Gtk.Justification.LEFT, wrap: true }));
-=======
-    let text = "Resize presets (grid size and 2 corner tiles, e.g. '2x2 0:1 0:1' is left bottom quarter)";
-    pr_grid.add(new Gtk.Label({ label: text, use_markup: false, halign: Gtk.Align.START }));
->>>>>>> 4e67efbe
 
     for (var ind = 1; ind <= 30; ind++) {
         add_text ("Preset resize " + ind, SETTINGS_PRESET_RESIZE + ind, pr_grid, settings, 20);
